
import argparse
import cv2
import mediapipe as mp
import numpy as np
from utils import calculate_angle
import sys
from mediapipe.framework.formats import landmark_pb2
import math


# Pose setup
mp_pose = mp.solutions.pose
pose = mp_pose.Pose()
mp_draw = mp.solutions.drawing_utils

# Mapping joint names to PoseLandmark enum
JOINTS_MAP = {
    "nose": mp_pose.PoseLandmark.NOSE,
    "left_eye": mp_pose.PoseLandmark.LEFT_EYE,
    "right_eye": mp_pose.PoseLandmark.RIGHT_EYE,
    "left_ear": mp_pose.PoseLandmark.LEFT_EAR,
    "right_ear": mp_pose.PoseLandmark.RIGHT_EAR,
    "left_shoulder": mp_pose.PoseLandmark.LEFT_SHOULDER,
    "right_shoulder": mp_pose.PoseLandmark.RIGHT_SHOULDER,
    "left_elbow": mp_pose.PoseLandmark.LEFT_ELBOW,
    "right_elbow": mp_pose.PoseLandmark.RIGHT_ELBOW,
    "left_wrist": mp_pose.PoseLandmark.LEFT_WRIST,
    "right_wrist": mp_pose.PoseLandmark.RIGHT_WRIST,
    "left_hip": mp_pose.PoseLandmark.LEFT_HIP,
    "right_hip": mp_pose.PoseLandmark.RIGHT_HIP,
    "left_knee": mp_pose.PoseLandmark.LEFT_KNEE,
    "right_knee": mp_pose.PoseLandmark.RIGHT_KNEE,
    "left_ankle": mp_pose.PoseLandmark.LEFT_ANKLE,
    "right_ankle": mp_pose.PoseLandmark.RIGHT_ANKLE,
}

# Parse arguments
parser = argparse.ArgumentParser(description="Bike Fit Pose Estimation Tool")
parser.add_argument(
    "-source",
    type=str,
    required=True,
    choices=["image", "video", "camera"],
    help="Source type",
)
parser.add_argument("-file", type=str, default=None, help="Path to image or video file")
parser.add_argument(
    "-j",
    "--joints",
    nargs="+",
    default=["left_hip", "left_knee", "left_ankle"],
    help="Joints to display. Use 'right' for all right-side joints or 'left' for all left-side joints.",
)

args = parser.parse_args()

# Handle 'right' or 'left' shortcuts for joints
if "right" in args.joints:
    args.joints = [joint for joint in JOINTS_MAP.keys() if joint.startswith("right_")]
elif "left" in args.joints:
    args.joints = [joint for joint in JOINTS_MAP.keys() if joint.startswith("left_")]

# Print selected joints
print(f"Selected joints: {args.joints}")


# Function to draw selected joints
def draw_selected_joints(image, landmarks, selected_joints, depth_threshold=-0.5):
    """
    Draw only the selected joints on the image.
    """
    h, w, _ = image.shape
    for joint_name in selected_joints:
        if joint_name in JOINTS_MAP:
            lm = landmarks[JOINTS_MAP[joint_name].value]
            cx, cy, cz = int(lm.x * w), int(lm.y * h), lm.z
            if cz < depth_threshold:  # Optional depth filtering
                cv2.circle(image, (cx, cy), 8, (0, 255, 0), cv2.FILLED)  # Draw joint
                cv2.putText(
                    image,
                    joint_name,
                    (cx + 10, cy),
                    cv2.FONT_HERSHEY_SIMPLEX,
                    0.6,
                    (255, 255, 255),
                    2,
                )


# Function to compute head tilt angle (nose relative to shoulder line)
def compute_head_tilt(landmarks, w, h):
    nose = landmarks[mp_pose.PoseLandmark.NOSE.value]
    left_shoulder = landmarks[mp_pose.PoseLandmark.LEFT_SHOULDER.value]
    right_shoulder = landmarks[mp_pose.PoseLandmark.RIGHT_SHOULDER.value]

    # Shoulder center
    shoulder_cx = (left_shoulder.x + right_shoulder.x) / 2 * w
    shoulder_cy = (left_shoulder.y + right_shoulder.y) / 2 * h

    nose_cx = nose.x * w
    nose_cy = nose.y * h

    # Vector Shoulder_center → Nose
    dx = nose_cx - shoulder_cx
    dy = nose_cy - shoulder_cy

    angle_rad = np.arctan2(dy, dx)
    angle_deg = np.degrees(angle_rad)

    return angle_deg


def compute_bikefit_angles(landmarks, w, h, args):
    angles = {}
    joint_coords = {}
    side = "LEFT" if "left" in args.joints[0] else "RIGHT"
    if len(args.joints) == 0:
        sys.exit()

    def get_coords(joint_name):
        lm = landmarks[mp_pose.PoseLandmark[joint_name].value]
        return np.array([lm.x * w, lm.y * h])

    # Knee Angle
    a_knee = get_coords("{}_HIP".format(side))
    b_knee = get_coords("{}_KNEE".format(side))
    c_knee = get_coords("{}_ANKLE".format(side))
    knee_angle = calculate_angle(a_knee, b_knee, c_knee)
    angles["Knee Angle"] = knee_angle  # Compute the opposite angle
    joint_coords["Knee Angle"] = (a_knee, b_knee, c_knee)

<<<<<<< HEAD
    # Hip Angle (shoulder, hip, and horizontal to the right of hip)
    a_hip = get_coords("{}_SHOULDER".format(side))
    b_hip = get_coords("{}_HIP".format(side))
    # Create a horizontal reference point to the right of the hip
    c_hip = np.array([b_hip[0] + 100, b_hip[1]])  # 100 pixels to the right, same y

    angles["Hip Angle"] = calculate_angle(a_hip, b_hip, c_hip)
=======
    # Hip Angle (shoulder, hip, and vertical line below hip)
    a_hip = get_coords("{}_SHOULDER".format(side))
    b_hip = get_coords("{}_HIP".format(side))
    # c_hip: vertical point below hip (same x, y+offset)
    vertical_offset = 100  # pixels downward; adjust as needed
    c_hip = np.array([b_hip[0], b_hip[1] + vertical_offset])
    angles["Hip Angle"] = 180 - calculate_angle(a_hip, b_hip, c_hip)
>>>>>>> e40ce329
    joint_coords["Hip Angle"] = (a_hip, b_hip, c_hip)

    # Shoulder Angle
    a_shoulder = get_coords("{}_ELBOW".format(side))
    b_shoulder = get_coords("{}_SHOULDER".format(side))
    c_shoulder = get_coords("{}_HIP".format(side))
    angles["Shoulder Angle"] = calculate_angle(a_shoulder, b_shoulder, c_shoulder)
    joint_coords["Shoulder Angle"] = (a_shoulder, b_shoulder, c_shoulder)

    # Elbow Angle
    a_elbow = get_coords("{}_SHOULDER".format(side))
    b_elbow = get_coords("{}_ELBOW".format(side))
    c_elbow = get_coords("{}_WRIST".format(side))
    angles["Elbow Angle"] = calculate_angle(a_elbow, b_elbow, c_elbow)
    joint_coords["Elbow Angle"] = (a_elbow, b_elbow, c_elbow)

    # Ankle Angle (optional)
    a_ankle = get_coords("{}_KNEE".format(side))
    b_ankle = get_coords("{}_ANKLE".format(side))
    c_ankle = (
        get_coords("{}_FOOT_INDEX".format(side))
        if hasattr(mp_pose.PoseLandmark, "{}_FOOT_INDEX".format(side))
        else b_ankle
    )
    # angles["Ankle Angle"] = calculate_angle(a_ankle, b_ankle, c_ankle)
    # joint_coords["Ankle Angle"] = (a_ankle, b_ankle, c_ankle)

    # Head tilt angle (no joint_coords needed — it's computed separately)
    head_tilt = compute_head_tilt(landmarks, w, h)
    angles["Head Tilt"] = head_tilt
    # Do not add head tilt to joint_coords (not drawn as arc)

    return angles, joint_coords


def draw_angles_table(
    image,
    angles,
    angle_stats,  # NEW: persistent min/max per angle
    margin_ratio=0.03,
    max_font_scale=0.5,
    min_font_scale=0.3,
    box_alpha=0.6,
):
    """
    Draw an angles table with semi-transparent background.
    For each angle, shows: current (min / max)

    Args:
        image: input image (modified in-place)
        angles: dict {angle_name: value}
        angle_stats: dict {angle_name: {"min": vmin, "max": vmax}}
        margin_ratio: margin from image border
        max_font_scale: max font scale allowed
        min_font_scale: min font scale allowed
        box_alpha: transparency of background box (0.0 = fully transparent, 1.0 = solid)
    """
    h, w, _ = image.shape

    num_angles = len(angles)
    if num_angles == 0:
        return  # nothing to draw

    # Margin from edges
    margin_x = int(w * margin_ratio)
    margin_y = int(h * margin_ratio)

    # Define desired max line height in pixels
    max_line_height_px = int(h * 0.035)  # about 3.5% of image height
    min_line_height_px = int(h * 0.025)  # about 2.5%

    # Dynamic font scale based on image height
    line_height_px = max(min_line_height_px, min(max_line_height_px, int(h / 25)))
    font_scale = line_height_px / 30.0  # empirically works well
    font_scale = max(min_font_scale, min(max_font_scale, font_scale))
    font_thickness = 1 if h < 600 else 2

    # Estimate text width (rough, based on sample text)
    text_sample = "X. Knee Angle: 000.0 (000.0 / 000.0)"
    ((text_width, text_height), _) = cv2.getTextSize(
        text_sample, cv2.FONT_HERSHEY_SIMPLEX, font_scale, font_thickness
    )

    # Box size
    box_width = text_width + 15
    box_height = (num_angles + 1) * line_height_px + 15

    # Bottom-right corner of the image
    x0 = w - margin_x - box_width
    y0 = h - margin_y - box_height

    # ---- Create semi-transparent overlay ----
    overlay = image.copy()

    # Draw solid rectangle on overlay
    cv2.rectangle(
        overlay,
        (x0, y0),
        (x0 + box_width, y0 + box_height),
        (50, 50, 50),  # dark gray background
        -1,
    )

    # Blend overlay with original image
    cv2.addWeighted(overlay, box_alpha, image, 1 - box_alpha, 0, image)

    # ---- Draw text on top of blended background ----

    # Draw header "Angles"
    header_text = "Angles"
    cv2.putText(
        image,
        header_text,
        (int(x0 + 10), int(y0 + line_height_px // 2)),
        cv2.FONT_HERSHEY_SIMPLEX,
        font_scale,
        (200, 200, 200),
        font_thickness,
    )

    # Draw angles lines
    for i, (angle_name, angle_value) in enumerate(angles.items(), start=1):
        # Get min/max from angle_stats
        min_val = angle_stats[angle_name]["min"]
        max_val = angle_stats[angle_name]["max"]

        text = f"{i}. {angle_name}: {angle_value:.1f} ({min_val:.1f} / {max_val:.1f})"

        cv2.putText(
            image,
            text,
            (int(x0 + 10), int(y0 + (i + 0.5) * line_height_px)),
            cv2.FONT_HERSHEY_SIMPLEX,
            font_scale,
            (255, 255, 255),
            font_thickness,
        )


def draw_angle_arc(image, a, b, c, angle_deg, color=(255, 255, 255), radius=40):
    """
    Draw an arc to visualize the *smallest angle* at point 'b' between points a and c.
    """
    a = np.array(a)
    b = np.array(b)
    c = np.array(c)

    # Calculate angles in degrees for vectors BA and BC
    ba = a - b
    bc = c - b

    angle_a = np.degrees(np.arctan2(ba[1], ba[0])) % 360
    angle_c = np.degrees(np.arctan2(bc[1], bc[0])) % 360

    # Compute difference between angles (both directions)
    diff_cw = (angle_c - angle_a) % 360
    diff_ccw = (angle_a - angle_c) % 360

    # Choose direction that corresponds to the smallest angle
    if diff_cw <= diff_ccw:
        start_angle = angle_a
        end_angle = angle_c
    else:
        start_angle = angle_c
        end_angle = angle_a

    # Ensure start < end (for OpenCV ellipse)
    if end_angle < start_angle:
        end_angle += 360

    # Draw arc
    center = tuple(b.astype(int))
    axes = (radius, radius)
    cv2.ellipse(image, center, axes, 0, start_angle, end_angle, color, 2)

    # Optional: put angle text outside the arc
    mid_angle = (start_angle + end_angle) / 2
    # Dynamically adjust text position based on angle and radius
    text_offset = radius + 20  # Increase offset for better visibility
    text_x = int(b[0] + text_offset * np.cos(np.radians(mid_angle)))
    text_y = int(b[1] + text_offset * np.sin(np.radians(mid_angle)))
    cv2.putText(
        image,
        f"{int(angle_deg)}",
        (int(text_x), int(text_y)),
        cv2.FONT_HERSHEY_SIMPLEX,
        0.6,
        color,
        2,
    )


def create_filtered_landmarks(original_landmarks, selected_joints):
    fake_landmarks = []

    for i, lm in enumerate(original_landmarks):
        # Get joint name for this index
        try:
            joint_name = next(
                name for name, enum in JOINTS_MAP.items() if enum.value == i
            )
        except StopIteration:
            joint_name = None

        if joint_name in selected_joints:
            # Keep original landmark
            new_lm = landmark_pb2.NormalizedLandmark(
                x=lm.x, y=lm.y, z=lm.z, visibility=lm.visibility
            )
        else:
            # Move offscreen and make invisible
            new_lm = landmark_pb2.NormalizedLandmark(
                x=-10.0, y=-10.0, z=lm.z, visibility=0.0
            )

        fake_landmarks.append(new_lm)

    # Wrap into a NormalizedLandmarkList
    filtered_landmark_list = landmark_pb2.NormalizedLandmarkList(
        landmark=fake_landmarks
    )
    return filtered_landmark_list


# Process sources
if args.source == "image":
    if args.file is None:
        raise ValueError("You must provide -file for image source.")

    image = cv2.imread(args.file)
    img_rgb = cv2.cvtColor(image, cv2.COLOR_BGR2RGB)
    results = pose.process(img_rgb)

    if results.pose_landmarks:
        mp_draw.draw_landmarks(image, results.pose_landmarks, mp_pose.POSE_CONNECTIONS)
        draw_selected_joints(image, results.pose_landmarks.landmark, args.joints)

        # Compute and display angles table
        h, w, _ = image.shape
        angles, joint_coords = compute_bikefit_angles(
            results.pose_landmarks.landmark, w, h, args
        )

        draw_angles_table(image, angles)

        for angle_name, angle_value in angles.items():
            # Skip Head Tilt for arc drawing
            if angle_name == "Head Tilt":
                continue
            a, b, c = joint_coords[angle_name]
            draw_angle_arc(image, a, b, c, angle_value)

    cv2.imshow("Pose on Image", image)
    cv2.waitKey(0)
    cv2.destroyAllWindows()

elif args.source == "video":
    if args.file is None:
        raise ValueError("You must provide -file for video source.")

    angle_stats = {}  # Initialize empty at first
    cap = cv2.VideoCapture(args.file)
    fps = cap.get(cv2.CAP_PROP_FPS)
    frame_count = 0
    reset_interval = int(fps * 10)  # Reset every 10 seconds

    while cap.isOpened():
        ret, frame = cap.read()
        if not ret:
            break
        frame_count += 1
        if frame_count % reset_interval == 0:
            angle_stats = {}
            print("Reset min/max stats.")

        frame = cv2.rotate(frame, cv2.ROTATE_90_CLOCKWISE)

        img_rgb = cv2.cvtColor(frame, cv2.COLOR_BGR2RGB)
        results = pose.process(img_rgb)
        if results.pose_landmarks:
            overlay = frame.copy()

            # Draw solid rectangle over full image
            cv2.rectangle(
                overlay, (0, 0), (frame.shape[1], frame.shape[0]), (50, 50, 50), -1
            )

            # Blend full frame
            global_alpha = 0.6

            cv2.addWeighted(overlay, global_alpha, frame, 1 - global_alpha, 0, frame)
            # Draw landmarks and selected joints
            filtered_landmarks = create_filtered_landmarks(
                results.pose_landmarks.landmark, args.joints
            )
            mp_draw.draw_landmarks(frame, filtered_landmarks, mp_pose.POSE_CONNECTIONS)

            # Compute and display angles table
            h, w, _ = frame.shape
            angles, joint_coords = compute_bikefit_angles(
                filtered_landmarks.landmark, w, h, args
            )

            for angle_name, angle_value in angles.items():
                # Skip Head Tilt for arc drawing
                if angle_name not in angle_stats:
                    angle_stats[angle_name] = {
                        "min": angle_value,
                        "max": angle_value,
                    }
                else:
                    angle_stats[angle_name]["min"] = min(
                        angle_stats[angle_name]["min"], angle_value
                    )
                    angle_stats[angle_name]["max"] = max(
                        angle_stats[angle_name]["max"], angle_value
                    )
                if angle_name == "Head Tilt":
                    continue
                a, b, c = joint_coords[angle_name]
                draw_angle_arc(frame, a, b, c, angle_value)

            draw_angles_table(frame, angles, angle_stats)

        cv2.imshow("Pose on Video", frame)
        if cv2.waitKey(1) & 0xFF == ord("q"):
            break

    cap.release()
    cv2.destroyAllWindows()

elif args.source == "camera":
    import time
    cap = cv2.VideoCapture(0)
    angle_stats = {}
    last_reset_time = time.time()
    reset_interval = 30  # seconds
    while True:
        ret, frame = cap.read()
        if not ret:
            break

        img_rgb = cv2.cvtColor(frame, cv2.COLOR_BGR2RGB)
        results = pose.process(img_rgb)
        if results.pose_landmarks:
            overlay = frame.copy()
            # Draw solid rectangle over full image
            cv2.rectangle(
                overlay, (0, 0), (frame.shape[1], frame.shape[0]), (50, 50, 50), -1
            )
            # Blend full frame
            global_alpha = 0.6
            cv2.addWeighted(
                overlay, global_alpha, frame, 1 - global_alpha, 0, frame
            )
            # Draw landmarks and selected joints
            filtered_landmarks = create_filtered_landmarks(
                results.pose_landmarks.landmark, args.joints
            )
            mp_draw.draw_landmarks(
                frame, filtered_landmarks, mp_pose.POSE_CONNECTIONS
            )
            # Compute and display angles table
            h, w, _ = frame.shape
            angles, joint_coords = compute_bikefit_angles(
                filtered_landmarks.landmark, w, h, args
            )
            for angle_name, angle_value in angles.items():
                # Skip Head Tilt for arc drawing
                if angle_name not in angle_stats:
                    angle_stats[angle_name] = {
                        "min": angle_value,
                        "max": angle_value,
                    }
                else:
                    angle_stats[angle_name]["min"] = min(
                        angle_stats[angle_name]["min"], angle_value
                    )
                    angle_stats[angle_name]["max"] = max(
                        angle_stats[angle_name]["max"], angle_value
                    )
                if angle_name == "Head Tilt":
                    continue
                a, b, c = joint_coords[angle_name]
                if not math.isnan(angle_value):
                    draw_angle_arc(frame, a, b, c, angle_value)
            draw_angles_table(frame, angles, angle_stats)

        # Reset min/max every 30 seconds
        if time.time() - last_reset_time > reset_interval:
            angle_stats = {}
            last_reset_time = time.time()

        cv2.imshow("Bike Fit Pose", frame)
        if cv2.waitKey(1) & 0xFF == ord("q"):
            break

    cap.release()
    cv2.destroyAllWindows()<|MERGE_RESOLUTION|>--- conflicted
+++ resolved
@@ -1,4 +1,3 @@
-
 import argparse
 import cv2
 import mediapipe as mp
@@ -7,6 +6,7 @@
 import sys
 from mediapipe.framework.formats import landmark_pb2
 import math
+import collections
 
 
 # Pose setup
@@ -16,11 +16,11 @@
 
 # Mapping joint names to PoseLandmark enum
 JOINTS_MAP = {
-    "nose": mp_pose.PoseLandmark.NOSE,
-    "left_eye": mp_pose.PoseLandmark.LEFT_EYE,
-    "right_eye": mp_pose.PoseLandmark.RIGHT_EYE,
-    "left_ear": mp_pose.PoseLandmark.LEFT_EAR,
-    "right_ear": mp_pose.PoseLandmark.RIGHT_EAR,
+    # "nose": mp_pose.PoseLandmark.NOSE,
+    # "left_eye": mp_pose.PoseLandmark.LEFT_EYE,
+    # "right_eye": mp_pose.PoseLandmark.RIGHT_EYE,
+    # "left_ear": mp_pose.PoseLandmark.LEFT_EAR,
+    # "right_ear": mp_pose.PoseLandmark.RIGHT_EAR,
     "left_shoulder": mp_pose.PoseLandmark.LEFT_SHOULDER,
     "right_shoulder": mp_pose.PoseLandmark.RIGHT_SHOULDER,
     "left_elbow": mp_pose.PoseLandmark.LEFT_ELBOW,
@@ -130,15 +130,6 @@
     angles["Knee Angle"] = knee_angle  # Compute the opposite angle
     joint_coords["Knee Angle"] = (a_knee, b_knee, c_knee)
 
-<<<<<<< HEAD
-    # Hip Angle (shoulder, hip, and horizontal to the right of hip)
-    a_hip = get_coords("{}_SHOULDER".format(side))
-    b_hip = get_coords("{}_HIP".format(side))
-    # Create a horizontal reference point to the right of the hip
-    c_hip = np.array([b_hip[0] + 100, b_hip[1]])  # 100 pixels to the right, same y
-
-    angles["Hip Angle"] = calculate_angle(a_hip, b_hip, c_hip)
-=======
     # Hip Angle (shoulder, hip, and vertical line below hip)
     a_hip = get_coords("{}_SHOULDER".format(side))
     b_hip = get_coords("{}_HIP".format(side))
@@ -146,7 +137,6 @@
     vertical_offset = 100  # pixels downward; adjust as needed
     c_hip = np.array([b_hip[0], b_hip[1] + vertical_offset])
     angles["Hip Angle"] = 180 - calculate_angle(a_hip, b_hip, c_hip)
->>>>>>> e40ce329
     joint_coords["Hip Angle"] = (a_hip, b_hip, c_hip)
 
     # Shoulder Angle
@@ -175,8 +165,8 @@
     # joint_coords["Ankle Angle"] = (a_ankle, b_ankle, c_ankle)
 
     # Head tilt angle (no joint_coords needed — it's computed separately)
-    head_tilt = compute_head_tilt(landmarks, w, h)
-    angles["Head Tilt"] = head_tilt
+    # head_tilt = compute_head_tilt(landmarks, w, h)
+    # angles["Head Tilt"] = head_tilt
     # Do not add head tilt to joint_coords (not drawn as arc)
 
     return angles, joint_coords
@@ -194,15 +184,7 @@
     """
     Draw an angles table with semi-transparent background.
     For each angle, shows: current (min / max)
-
-    Args:
-        image: input image (modified in-place)
-        angles: dict {angle_name: value}
-        angle_stats: dict {angle_name: {"min": vmin, "max": vmax}}
-        margin_ratio: margin from image border
-        max_font_scale: max font scale allowed
-        min_font_scale: min font scale allowed
-        box_alpha: transparency of background box (0.0 = fully transparent, 1.0 = solid)
+    (Portuguese-BR labels)
     """
     h, w, _ = image.shape
 
@@ -224,8 +206,17 @@
     font_scale = max(min_font_scale, min(max_font_scale, font_scale))
     font_thickness = 1 if h < 600 else 2
 
+    # Portuguese translation for angle names
+    angle_name_pt = {
+        "Knee Angle": "Angulo do Joelho",
+        "Hip Angle": "Angulo do Quadril",
+        "Shoulder Angle": "Angulo do Ombro",
+        "Elbow Angle": "Angulo do Cotovelo",  # ,
+        # "Head Tilt": "Inclinacao da Cabeca",
+    }
+
     # Estimate text width (rough, based on sample text)
-    text_sample = "X. Knee Angle: 000.0 (000.0 / 000.0)"
+    text_sample = "X. Ângulo do Joelho: 000.0 (000.0 / 000.0)"
     ((text_width, text_height), _) = cv2.getTextSize(
         text_sample, cv2.FONT_HERSHEY_SIMPLEX, font_scale, font_thickness
     )
@@ -255,8 +246,8 @@
 
     # ---- Draw text on top of blended background ----
 
-    # Draw header "Angles"
-    header_text = "Angles"
+    # Draw header "Angles" in Portuguese
+    header_text = "Ângulos"
     cv2.putText(
         image,
         header_text,
@@ -267,13 +258,15 @@
         font_thickness,
     )
 
-    # Draw angles lines
+    # Draw angles lines in Portuguese
     for i, (angle_name, angle_value) in enumerate(angles.items(), start=1):
         # Get min/max from angle_stats
         min_val = angle_stats[angle_name]["min"]
         max_val = angle_stats[angle_name]["max"]
 
-        text = f"{i}. {angle_name}: {angle_value:.1f} ({min_val:.1f} / {max_val:.1f})"
+        # Use Portuguese label if available
+        label = angle_name_pt.get(angle_name, angle_name)
+        text = f"{i}. {label}: {angle_value:.1f} ({min_val:.1f} / {max_val:.1f})"
 
         cv2.putText(
             image,
@@ -286,46 +279,132 @@
         )
 
 
+def draw_dashed_line(img, pt1, pt2, color, thickness=2, dash_length=10, gap_length=10):
+    """Draw a dashed line between pt1 and pt2."""
+    pt1 = tuple(map(int, pt1))
+    pt2 = tuple(map(int, pt2))
+    dist = np.linalg.norm(np.array(pt1) - np.array(pt2))
+    dashes = int(dist // (dash_length + gap_length))
+    if dashes == 0:
+        cv2.line(img, pt1, pt2, color, thickness, lineType=cv2.LINE_AA)
+        return
+    for i in range(dashes + 1):
+        start_frac = i * (dash_length + gap_length) / dist
+        end_frac = min((i * (dash_length + gap_length) + dash_length) / dist, 1.0)
+        start = (
+            int(pt1[0] + (pt2[0] - pt1[0]) * start_frac),
+            int(pt1[1] + (pt2[1] - pt1[1]) * start_frac),
+        )
+        end = (
+            int(pt1[0] + (pt2[0] - pt1[0]) * end_frac),
+            int(pt1[1] + (pt2[1] - pt1[1]) * end_frac),
+        )
+        cv2.line(img, start, end, color, thickness, lineType=cv2.LINE_AA)
+
+
 def draw_angle_arc(image, a, b, c, angle_deg, color=(255, 255, 255), radius=40):
     """
     Draw an arc to visualize the *smallest angle* at point 'b' between points a and c.
+    For the hip angle, draw a dashed vertical line above the hip joint and draw the arc between the shoulder-hip and vertical-up line.
+    For all, align the angle value at the middle of the arc (arc bisector), always on the same side as the arc.
     """
     a = np.array(a)
     b = np.array(b)
     c = np.array(c)
 
+    # Draw dashed line ONLY for hip angle: b is a hip joint and c is directly above or below b (vertical)
+    # We'll check if b is left_hip or right_hip, and c is vertically aligned with b (x nearly equal), and c is above or below b by a significant offset
+    hip_joint_indices = [
+        mp_pose.PoseLandmark.LEFT_HIP.value,
+        mp_pose.PoseLandmark.RIGHT_HIP.value,
+    ]
+    is_hip_joint = False
+    try:
+        # Find which joint b is (by comparing to landmark positions)
+        for joint_name, enum in JOINTS_MAP.items():
+            if enum.value in hip_joint_indices:
+                # If b matches the landmark for this hip
+                if np.allclose(
+                    b,
+                    [
+                        landmark_pb2.NormalizedLandmark().x,
+                        landmark_pb2.NormalizedLandmark().y,
+                    ],
+                    atol=1e-3,
+                ):
+                    is_hip_joint = True
+    except Exception:
+        # Fallback: check if b is likely a hip by y position (not robust, but avoids crash)
+        is_hip_joint = False
+    # Instead, let's use a more robust geometric check:
+    # If c is vertically aligned with b (x nearly equal), and c is above or below b by at least 50 pixels
+    is_vertical = np.abs(c[0] - b[0]) < 2 and np.abs(c[1] - b[1]) > 30
+    is_hip_angle = is_vertical and (b[1] < c[1] or b[1] > c[1])
+
+    if is_hip_angle:
+        # Draw dashed vertical line above the hip joint (always up)
+        vertical_length = np.abs(c[1] - b[1])
+        top = b - np.array([0, vertical_length])
+        overlay = image.copy()
+        draw_dashed_line(
+            overlay, b, top, (0, 255, 255), thickness=2, dash_length=12, gap_length=10
+        )
+        cv2.addWeighted(overlay, 0.7, image, 0.3, 0, image)
+        # Draw arc between shoulder-hip and vertical-up
+        ba = a - b
+        bt = top - b
+        angle_a = np.degrees(np.arctan2(ba[1], ba[0])) % 360
+        angle_t = np.degrees(np.arctan2(bt[1], bt[0])) % 360
+        diff_cw = (angle_t - angle_a) % 360
+        diff_ccw = (angle_a - angle_t) % 360
+        if diff_cw <= diff_ccw:
+            start_angle = angle_a
+            end_angle = angle_t
+        else:
+            start_angle = angle_t
+            end_angle = angle_a
+        if end_angle < start_angle:
+            end_angle += 360
+        center = tuple(b.astype(int))
+        axes = (radius, radius)
+        cv2.ellipse(image, center, axes, 0, start_angle, end_angle, color, 2)
+        # Place angle value at the middle of the arc (arc bisector, same side as arc)
+        mid_angle = (start_angle + end_angle) / 2
+        text_offset = radius + 20
+        text_x = int(b[0] + text_offset * np.cos(np.radians(mid_angle)))
+        text_y = int(b[1] + text_offset * np.sin(np.radians(mid_angle)))
+        cv2.putText(
+            image,
+            f"{int(angle_deg)}",
+            (int(text_x), int(text_y)),
+            cv2.FONT_HERSHEY_SIMPLEX,
+            0.6,
+            color,
+            2,
+        )
+        return
+
     # Calculate angles in degrees for vectors BA and BC
     ba = a - b
     bc = c - b
-
     angle_a = np.degrees(np.arctan2(ba[1], ba[0])) % 360
     angle_c = np.degrees(np.arctan2(bc[1], bc[0])) % 360
-
-    # Compute difference between angles (both directions)
     diff_cw = (angle_c - angle_a) % 360
     diff_ccw = (angle_a - angle_c) % 360
-
-    # Choose direction that corresponds to the smallest angle
     if diff_cw <= diff_ccw:
         start_angle = angle_a
         end_angle = angle_c
     else:
         start_angle = angle_c
         end_angle = angle_a
-
-    # Ensure start < end (for OpenCV ellipse)
     if end_angle < start_angle:
         end_angle += 360
-
-    # Draw arc
     center = tuple(b.astype(int))
     axes = (radius, radius)
     cv2.ellipse(image, center, axes, 0, start_angle, end_angle, color, 2)
-
-    # Optional: put angle text outside the arc
+    # Place angle value at the middle of the arc (arc bisector, same side as arc)
     mid_angle = (start_angle + end_angle) / 2
-    # Dynamically adjust text position based on angle and radius
-    text_offset = radius + 20  # Increase offset for better visibility
+    text_offset = radius + 20
     text_x = int(b[0] + text_offset * np.cos(np.radians(mid_angle)))
     text_y = int(b[1] + text_offset * np.sin(np.radians(mid_angle)))
     cv2.putText(
@@ -371,6 +450,145 @@
     return filtered_landmark_list
 
 
+def get_crank_angle(landmarks, w, h, side):
+    """
+    Returns the angle (in degrees, 0-360) of the ankle relative to the hip, with respect to vertical down.
+    Used for crank rotation detection.
+    """
+    hip = landmarks[mp_pose.PoseLandmark[f"{side}_HIP"].value]
+    ankle = landmarks[mp_pose.PoseLandmark[f"{side}_ANKLE"].value]
+    x_hip, y_hip = hip.x * w, hip.y * h
+    x_ankle, y_ankle = ankle.x * w, ankle.y * h
+    dx = x_ankle - x_hip
+    dy = y_ankle - y_hip
+    # Angle from vertical down (0 at 6 o'clock, increases CCW)
+    angle = (np.degrees(np.arctan2(dx, dy)) + 360) % 360
+    return angle
+
+
+# Helper: detect if cyclist is seated (hip y below threshold and stable)
+def is_cyclist_seated(
+    landmarks, h, side, seated_y_ratio=0.65, stable_seconds=5, fps=30
+):
+    """
+    Returns True if the hip y position is below a threshold (seated) and stable for N frames (N = stable_seconds * fps).
+    """
+    stable_frames = int(stable_seconds * fps)
+    if not hasattr(is_cyclist_seated, "history"):
+        is_cyclist_seated.history = []
+    hip = landmarks[mp_pose.PoseLandmark[f"{side}_HIP"].value]
+    y_hip = hip.y * h
+    is_cyclist_seated.history.append(y_hip)
+    if len(is_cyclist_seated.history) > stable_frames:
+        is_cyclist_seated.history.pop(0)
+    threshold = h * seated_y_ratio
+    return len(is_cyclist_seated.history) == stable_frames and all(
+        y < threshold for y in is_cyclist_seated.history
+    )
+
+
+# Helper: detect wheel centers using HoughCircles (fallback to manual click if not found)
+def detect_wheel_centers(image):
+    gray = cv2.cvtColor(image, cv2.COLOR_BGR2GRAY)
+    gray = cv2.medianBlur(gray, 7)
+    circles = cv2.HoughCircles(
+        gray,
+        cv2.HOUGH_GRADIENT,
+        dp=1.2,
+        minDist=100,
+        param1=50,
+        param2=30,
+        minRadius=40,
+        maxRadius=200,
+    )
+    centers = []
+    if circles is not None:
+        circles = np.uint16(np.around(circles))
+        for i in circles[0, :]:
+            centers.append((i[0], i[1]))
+        # If more than 2, pick the two farthest apart
+        if len(centers) > 2:
+            max_dist = 0
+            best_pair = (centers[0], centers[1])
+            for i in range(len(centers)):
+                for j in range(i + 1, len(centers)):
+                    d = np.linalg.norm(np.array(centers[i]) - np.array(centers[j]))
+                    if d > max_dist:
+                        max_dist = d
+                        best_pair = (centers[i], centers[j])
+            centers = list(best_pair)
+    return centers
+
+
+def detect_wheel_centers_with_ankle_and_hip(image, landmarks, h, w):
+    """
+    Improved wheel center detection: Use ankle and hip joints to restrict search area.
+    Only consider circles (wheels) that are below the hip joint and near the ankle joints.
+    """
+    gray = cv2.cvtColor(image, cv2.COLOR_BGR2GRAY)
+    gray = cv2.medianBlur(gray, 7)
+    circles = cv2.HoughCircles(
+        gray,
+        cv2.HOUGH_GRADIENT,
+        dp=1.2,
+        minDist=100,
+        param1=50,
+        param2=30,
+        minRadius=40,
+        maxRadius=200,
+    )
+    centers = []
+    if circles is not None:
+        circles = np.uint16(np.around(circles))
+        # Get hip and ankle y positions
+        left_hip_y = landmarks[mp_pose.PoseLandmark.LEFT_HIP.value].y * h
+        right_hip_y = landmarks[mp_pose.PoseLandmark.RIGHT_HIP.value].y * h
+        left_ankle = (
+            landmarks[mp_pose.PoseLandmark.LEFT_ANKLE.value].x * w,
+            landmarks[mp_pose.PoseLandmark.LEFT_ANKLE.value].y * h,
+        )
+        right_ankle = (
+            landmarks[mp_pose.PoseLandmark.RIGHT_ANKLE.value].x * w,
+            landmarks[mp_pose.PoseLandmark.RIGHT_ANKLE.value].y * h,
+        )
+        for i in circles[0, :]:
+            cx, cy = i[0], i[1]
+            # Only consider circles below both hips
+            if cy > left_hip_y and cy > right_hip_y:
+                # Must be within 200px of at least one ankle
+                if (
+                    np.linalg.norm(np.array([cx, cy]) - np.array(left_ankle)) < 200
+                    or np.linalg.norm(np.array([cx, cy]) - np.array(right_ankle)) < 200
+                ):
+                    centers.append((cx, cy))
+        # If more than 2, pick the two farthest apart
+        if len(centers) > 2:
+            max_dist = 0
+            best_pair = (centers[0], centers[1])
+            for i in range(len(centers)):
+                for j in range(i + 1, len(centers)):
+                    d = np.linalg.norm(np.array(centers[i]) - np.array(centers[j]))
+                    if d > max_dist:
+                        max_dist = d
+                        best_pair = (centers[i], centers[j])
+            centers = list(best_pair)
+    return centers
+
+
+# Helper: get crank center as midpoint between two wheel centers
+def get_crank_center(wheel_centers):
+    if len(wheel_centers) == 2:
+        # Force crank center to be horizontally between the wheels (average x, average y of the two wheels)
+        x0, y0 = wheel_centers[0]
+        x1, y1 = wheel_centers[1]
+        cx = (x0 + x1) // 2
+        cy = (y0 + y1) // 2
+        # Set cy to be exactly between the two wheels (horizontal line)
+        cy = (y0 + y1) // 2
+        return (cx, cy)
+    return None
+
+
 # Process sources
 if args.source == "image":
     if args.file is None:
@@ -409,9 +627,26 @@
 
     angle_stats = {}  # Initialize empty at first
     cap = cv2.VideoCapture(args.file)
-    fps = cap.get(cv2.CAP_PROP_FPS)
+    fps = cap.get(cv2.CAP_PROP_FPS) or 30
     frame_count = 0
     reset_interval = int(fps * 10)  # Reset every 10 seconds
+
+    # Crank rotation detection state
+    crank_angles = collections.deque(maxlen=30)  # store last N angles
+    crank_rotations = 0
+    overlays_enabled = False
+    last_crank_angle = None
+    side = "LEFT" if "left" in args.joints[0] else "RIGHT"
+
+    # Seated detection state
+    seated_detected = False
+    # Wheel/crank detection state
+    wheel_centers = None
+    crank_center = None
+    ankle_passes = {"left": 0, "right": 0}
+    last_ankle_side = None
+    ankle_close = False
+    pass_radius = 60  # pixels, adjust as needed
 
     while cap.isOpened():
         ret, frame = cap.read()
@@ -427,49 +662,129 @@
         img_rgb = cv2.cvtColor(frame, cv2.COLOR_BGR2RGB)
         results = pose.process(img_rgb)
         if results.pose_landmarks:
+            h, w, _ = frame.shape
+            # --- Seated detection ---
+            if not seated_detected:
+                if is_cyclist_seated(
+                    results.pose_landmarks.landmark, h, side, stable_seconds=5, fps=fps
+                ):
+                    seated_detected = True
+            if not seated_detected:
+                msg = "Aguardando ciclista sentar..."
+                cv2.putText(
+                    frame,
+                    msg,
+                    (40, 80),
+                    cv2.FONT_HERSHEY_SIMPLEX,
+                    1.2,
+                    (0, 255, 255),
+                    3,
+                )
+                cv2.imshow("Pose on Video", frame)
+                if cv2.waitKey(1) & 0xFF == ord("q"):
+                    break
+                continue
+            # --- End seated detection ---
+
+            # --- Wheel/crank detection ---
+            if wheel_centers is None:
+                wheel_centers = detect_wheel_centers_with_ankle_and_hip(
+                    frame, results.pose_landmarks.landmark, h, w
+                )
+                if len(wheel_centers) != 2:
+                    msg = (
+                        "Detectando rodas... (Ajuste iluminação ou clique manualmente)"
+                    )
+                    cv2.putText(
+                        frame,
+                        msg,
+                        (40, 120),
+                        cv2.FONT_HERSHEY_SIMPLEX,
+                        1.0,
+                        (0, 255, 255),
+                        2,
+                    )
+                    cv2.imshow("Pose on Video", frame)
+                    if cv2.waitKey(1) & 0xFF == ord("q"):
+                        break
+                    continue
+                crank_center = get_crank_center(wheel_centers)
+            # Draw wheel centers and crank center
+            for c in wheel_centers:
+                cv2.circle(frame, c, 12, (0, 0, 255), 3)
+            if crank_center:
+                cv2.circle(frame, crank_center, 10, (0, 255, 255), 3)
+            # --- End wheel/crank detection ---
+
+            # --- Ankle pass detection ---
+            # Use left and right ankle
+            left_ankle = results.pose_landmarks.landmark[
+                mp_pose.PoseLandmark.LEFT_ANKLE.value
+            ]
+            right_ankle = results.pose_landmarks.landmark[
+                mp_pose.PoseLandmark.RIGHT_ANKLE.value
+            ]
+            left_ankle_pt = (int(left_ankle.x * w), int(left_ankle.y * h))
+            right_ankle_pt = (int(right_ankle.x * w), int(right_ankle.y * h))
+            # Check if either ankle is close to crank center
+            for side_name, pt in zip(
+                ["left", "right"], [left_ankle_pt, right_ankle_pt]
+            ):
+                dist = np.linalg.norm(np.array(pt) - np.array(crank_center))
+                if dist < pass_radius:
+                    if last_ankle_side != side_name:
+                        ankle_passes[side_name] += 1
+                        last_ankle_side = side_name
+                        print(f"Ankle {side_name} pass: {ankle_passes[side_name]}")
+            # Only enable overlays after 3 passes per side
+            overlays_enabled = all(v >= 3 for v in ankle_passes.values())
+            # --- End ankle pass detection ---
+
             overlay = frame.copy()
-
-            # Draw solid rectangle over full image
             cv2.rectangle(
                 overlay, (0, 0), (frame.shape[1], frame.shape[0]), (50, 50, 50), -1
             )
-
-            # Blend full frame
             global_alpha = 0.6
-
             cv2.addWeighted(overlay, global_alpha, frame, 1 - global_alpha, 0, frame)
-            # Draw landmarks and selected joints
             filtered_landmarks = create_filtered_landmarks(
                 results.pose_landmarks.landmark, args.joints
             )
             mp_draw.draw_landmarks(frame, filtered_landmarks, mp_pose.POSE_CONNECTIONS)
 
-            # Compute and display angles table
-            h, w, _ = frame.shape
-            angles, joint_coords = compute_bikefit_angles(
-                filtered_landmarks.landmark, w, h, args
-            )
-
-            for angle_name, angle_value in angles.items():
-                # Skip Head Tilt for arc drawing
-                if angle_name not in angle_stats:
-                    angle_stats[angle_name] = {
-                        "min": angle_value,
-                        "max": angle_value,
-                    }
-                else:
-                    angle_stats[angle_name]["min"] = min(
-                        angle_stats[angle_name]["min"], angle_value
-                    )
-                    angle_stats[angle_name]["max"] = max(
-                        angle_stats[angle_name]["max"], angle_value
-                    )
-                if angle_name == "Head Tilt":
-                    continue
-                a, b, c = joint_coords[angle_name]
-                draw_angle_arc(frame, a, b, c, angle_value)
-
-            draw_angles_table(frame, angles, angle_stats)
+            if overlays_enabled:
+                angles, joint_coords = compute_bikefit_angles(
+                    filtered_landmarks.landmark, w, h, args
+                )
+                for angle_name, angle_value in angles.items():
+                    if angle_name not in angle_stats:
+                        angle_stats[angle_name] = {
+                            "min": angle_value,
+                            "max": angle_value,
+                        }
+                    else:
+                        angle_stats[angle_name]["min"] = min(
+                            angle_stats[angle_name]["min"], angle_value
+                        )
+                        angle_stats[angle_name]["max"] = max(
+                            angle_stats[angle_name]["max"], angle_value
+                        )
+                    if angle_name == "Head Tilt":
+                        continue
+                    a, b, c = joint_coords[angle_name]
+                    draw_angle_arc(frame, a, b, c, angle_value)
+                draw_angles_table(frame, angles, angle_stats)
+            else:
+                # Show waiting message
+                msg = f"Pedale {3 - crank_rotations} volta(s) completa(s) para iniciar a análise..."
+                cv2.putText(
+                    frame,
+                    msg,
+                    (40, 80),
+                    cv2.FONT_HERSHEY_SIMPLEX,
+                    1.2,
+                    (0, 255, 255),
+                    3,
+                )
 
         cv2.imshow("Pose on Video", frame)
         if cv2.waitKey(1) & 0xFF == ord("q"):
@@ -480,69 +795,174 @@
 
 elif args.source == "camera":
     import time
+    import ctypes
+    import collections
+
+    # Get screen resolution (Windows only)
+    user32 = ctypes.windll.user32
+    screen_width = user32.GetSystemMetrics(0)
+    screen_height = user32.GetSystemMetrics(1)
+
     cap = cv2.VideoCapture(0)
     angle_stats = {}
     last_reset_time = time.time()
     reset_interval = 30  # seconds
+
+    # Crank rotation detection state
+    crank_angles = collections.deque(maxlen=30)
+    crank_rotations = 0
+    overlays_enabled = False
+    last_crank_angle = None
+    side = "LEFT" if "left" in args.joints[0] else "RIGHT"
+
+    # Seated detection state
+    seated_detected = False
+    # Wheel/crank detection state
+    wheel_centers = None
+    crank_center = None
+    ankle_passes = {"left": 0, "right": 0}
+    last_ankle_side = None
+    ankle_close = False
+    pass_radius = 60  # pixels, adjust as needed
+
+    fps = 30  # Camera FPS (approximate, or you can measure)
+
+    # Get camera frame size
+    ret, frame = cap.read()
+    if not ret:
+        print("Failed to read from camera.")
+        sys.exit(1)
+    cam_h, cam_w = frame.shape[:2]
+    cam_aspect = cam_w / cam_h
+    screen_aspect = screen_width / screen_height
+    window_name = "Bike Fit Pose"
+    cv2.namedWindow(window_name, cv2.WND_PROP_FULLSCREEN)
+    cv2.setWindowProperty(window_name, cv2.WND_PROP_FULLSCREEN, cv2.WINDOW_FULLSCREEN)
+
     while True:
-        ret, frame = cap.read()
         if not ret:
             break
 
-        img_rgb = cv2.cvtColor(frame, cv2.COLOR_BGR2RGB)
+        # Calculate new size to fit screen while keeping aspect ratio
+        if cam_aspect > screen_aspect:
+            # Fit width
+            new_w = screen_width
+            new_h = int(screen_width / cam_aspect)
+        else:
+            # Fit height
+            new_h = screen_height
+            new_w = int(screen_height * cam_aspect)
+        resized_frame = cv2.resize(frame, (new_w, new_h))
+
+        # Create black background and center the frame
+        display_frame = np.zeros((screen_height, screen_width, 3), dtype=np.uint8)
+        y_offset = (screen_height - new_h) // 2
+        x_offset = (screen_width - new_w) // 2
+        display_frame[y_offset : y_offset + new_h, x_offset : x_offset + new_w] = (
+            resized_frame
+        )
+
+        img_rgb = cv2.cvtColor(display_frame, cv2.COLOR_BGR2RGB)
         results = pose.process(img_rgb)
         if results.pose_landmarks:
-            overlay = frame.copy()
-            # Draw solid rectangle over full image
+            h, w, _ = display_frame.shape
+            # --- Seated detection ---
+            if not seated_detected:
+                if is_cyclist_seated(
+                    results.pose_landmarks.landmark, h, side, stable_seconds=5, fps=fps
+                ):
+                    seated_detected = True
+            # --- End seated detection ---
+            if not seated_detected:
+                msg = "Aguardando ciclista sentar..."
+                cv2.putText(
+                    display_frame,
+                    msg,
+                    (60, 120),
+                    cv2.FONT_HERSHEY_SIMPLEX,
+                    1.5,
+                    (0, 255, 255),
+                    4,
+                )
+                cv2.imshow(window_name, display_frame)
+                if cv2.waitKey(1) & 0xFF == ord("q"):
+                    break
+                ret, frame = cap.read()
+                continue
+
+            # --- Crank rotation detection ---
+            angle = get_crank_angle(results.pose_landmarks.landmark, w, h, side)
+            if last_crank_angle is not None:
+                if last_crank_angle > 300 and angle < 60:
+                    crank_rotations += 1
+            last_crank_angle = angle
+            crank_angles.append(angle)
+            if crank_rotations >= 3:
+                overlays_enabled = True
+            # --- End crank rotation detection ---
+
+            overlay = display_frame.copy()
             cv2.rectangle(
-                overlay, (0, 0), (frame.shape[1], frame.shape[0]), (50, 50, 50), -1
+                overlay,
+                (0, 0),
+                (display_frame.shape[1], display_frame.shape[0]),
+                (50, 50, 50),
+                -1,
             )
-            # Blend full frame
             global_alpha = 0.6
             cv2.addWeighted(
-                overlay, global_alpha, frame, 1 - global_alpha, 0, frame
+                overlay, global_alpha, display_frame, 1 - global_alpha, 0, display_frame
             )
-            # Draw landmarks and selected joints
             filtered_landmarks = create_filtered_landmarks(
                 results.pose_landmarks.landmark, args.joints
             )
             mp_draw.draw_landmarks(
-                frame, filtered_landmarks, mp_pose.POSE_CONNECTIONS
+                display_frame, filtered_landmarks, mp_pose.POSE_CONNECTIONS
             )
-            # Compute and display angles table
-            h, w, _ = frame.shape
-            angles, joint_coords = compute_bikefit_angles(
-                filtered_landmarks.landmark, w, h, args
-            )
-            for angle_name, angle_value in angles.items():
-                # Skip Head Tilt for arc drawing
-                if angle_name not in angle_stats:
-                    angle_stats[angle_name] = {
-                        "min": angle_value,
-                        "max": angle_value,
-                    }
-                else:
-                    angle_stats[angle_name]["min"] = min(
-                        angle_stats[angle_name]["min"], angle_value
-                    )
-                    angle_stats[angle_name]["max"] = max(
-                        angle_stats[angle_name]["max"], angle_value
-                    )
-                if angle_name == "Head Tilt":
-                    continue
-                a, b, c = joint_coords[angle_name]
-                if not math.isnan(angle_value):
-                    draw_angle_arc(frame, a, b, c, angle_value)
-            draw_angles_table(frame, angles, angle_stats)
-
+            if overlays_enabled:
+                angles, joint_coords = compute_bikefit_angles(
+                    filtered_landmarks.landmark, w, h, args
+                )
+                for angle_name, angle_value in angles.items():
+                    if angle_name not in angle_stats:
+                        angle_stats[angle_name] = {
+                            "min": angle_value,
+                            "max": angle_value,
+                        }
+                    else:
+                        angle_stats[angle_name]["min"] = min(
+                            angle_stats[angle_name]["min"], angle_value
+                        )
+                        angle_stats[angle_name]["max"] = max(
+                            angle_stats[angle_name]["max"], angle_value
+                        )
+                    if angle_name == "Head Tilt":
+                        continue
+                    a, b, c = joint_coords[angle_name]
+                    if not math.isnan(angle_value):
+                        draw_angle_arc(display_frame, a, b, c, angle_value)
+                draw_angles_table(display_frame, angles, angle_stats)
+            else:
+                msg = f"Pedale {3 - crank_rotations} volta(s) completa(s) para iniciar a análise..."
+                cv2.putText(
+                    display_frame,
+                    msg,
+                    (60, 120),
+                    cv2.FONT_HERSHEY_SIMPLEX,
+                    1.5,
+                    (0, 255, 255),
+                    4,
+                )
         # Reset min/max every 30 seconds
         if time.time() - last_reset_time > reset_interval:
             angle_stats = {}
             last_reset_time = time.time()
 
-        cv2.imshow("Bike Fit Pose", frame)
+        cv2.imshow(window_name, display_frame)
         if cv2.waitKey(1) & 0xFF == ord("q"):
             break
 
+        ret, frame = cap.read()
+
     cap.release()
     cv2.destroyAllWindows()